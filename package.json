{
  "name": "scratch-storage",
  "version": "0.0.0-development",
  "description": "Load and store project and asset files for Scratch 3.0",
  "license": "BSD-3-Clause",
  "homepage": "https://github.com/LLK/scratch-storage#readme",
  "repository": {
    "type": "git",
    "url": "https://github.com/LLK/scratch-storage.git"
  },
  "main": "./dist/node/scratch-storage.js",
  "browser": "./src/index.js",
  "scripts": {
    "build": "webpack --progress --colors --bail",
    "coverage": "tap ./test/{unit,integration}/*.js --coverage --coverage-report=lcov",
    "commitmsg": "commitlint -e $GIT_PARAMS",
    "lint": "eslint .",
    "tap-integration": "tap ./test/integration/*.js",
    "tap-unit": "tap ./test/unit/*.js",
    "tap": "npm run tap-unit && npm run tap-integration",
    "test": "npm run lint && npm run tap",
    "version": "json -f package.json -I -e \"this.repository.sha = '$(git log -n1 --pretty=format:%H)'\"",
    "watch": "webpack --progress --colors --watch",
    "semantic-release": "semantic-release"
  },
  "dependencies": {
    "arraybuffer-loader": "^1.0.3",
    "base64-js": "1.3.0",
    "js-md5": "0.7.3",
    "minilog": "3.1.0",
    "nets": "3.2.0",
    "text-encoding": "0.7.0",
    "worker-loader": "^2.0.0"
  },
  "devDependencies": {
    "@babel/core": "^7.4.3",
    "@babel/polyfill": "7.4.3",
    "@babel/preset-env": "^7.4.3",
<<<<<<< HEAD
    "@commitlint/cli": "8.1.0",
    "@commitlint/config-conventional": "8.1.0",
    "@commitlint/travis-cli": "8.1.0",
    "babel-eslint": "10.0.3",
=======
    "@commitlint/cli": "8.2.0",
    "@commitlint/config-conventional": "8.2.0",
    "@commitlint/travis-cli": "8.2.0",
    "babel-eslint": "10.0.2",
>>>>>>> f5745379
    "babel-loader": "^8.0.4",
    "cz-conventional-changelog": "^3.0.2",
    "eslint": "5.7.0",
    "eslint-config-scratch": "5.1.0",
    "eslint-plugin-react": "7.12.4",
    "file-loader": "4.1.0",
    "husky": "1.3.1",
    "json": "^9.0.4",
    "semantic-release": "^15.10.5",
    "tap": "12.1.1",
    "travis-after-all": "^1.4.4",
    "uglifyjs-webpack-plugin": "^2.0.1",
    "webpack": "^4.8.0",
    "webpack-cli": "^3.1.1"
  },
  "config": {
    "commitizen": {
      "path": "./node_modules/cz-conventional-changelog"
    }
  },
  "release": {
    "branch": "develop"
  }
}<|MERGE_RESOLUTION|>--- conflicted
+++ resolved
@@ -36,17 +36,10 @@
     "@babel/core": "^7.4.3",
     "@babel/polyfill": "7.4.3",
     "@babel/preset-env": "^7.4.3",
-<<<<<<< HEAD
-    "@commitlint/cli": "8.1.0",
-    "@commitlint/config-conventional": "8.1.0",
-    "@commitlint/travis-cli": "8.1.0",
-    "babel-eslint": "10.0.3",
-=======
     "@commitlint/cli": "8.2.0",
     "@commitlint/config-conventional": "8.2.0",
     "@commitlint/travis-cli": "8.2.0",
-    "babel-eslint": "10.0.2",
->>>>>>> f5745379
+    "babel-eslint": "10.0.3",
     "babel-loader": "^8.0.4",
     "cz-conventional-changelog": "^3.0.2",
     "eslint": "5.7.0",
