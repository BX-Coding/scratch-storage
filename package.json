--- conflicted
+++ resolved
@@ -35,13 +35,8 @@
     "@babel/core": "^7.1.2",
     "@babel/polyfill": "7.0.0",
     "@babel/preset-env": "^7.1.0",
-<<<<<<< HEAD
-    "@commitlint/cli": "7.2.1",
+    "@commitlint/cli": "7.3.1",
     "@commitlint/config-conventional": "7.3.1",
-=======
-    "@commitlint/cli": "7.3.1",
-    "@commitlint/config-conventional": "7.1.2",
->>>>>>> 4b9cd83c
     "@commitlint/travis-cli": "7.2.1",
     "babel-eslint": "10.0.1",
     "babel-loader": "^8.0.4",
